--- conflicted
+++ resolved
@@ -5,11 +5,7 @@
 
 ## Dataset
 
-<<<<<<< HEAD
-- We introduce a set of 425 panoramic X-rays with Human annotated Bounding Boxes and Polygons, the 425 images are a subset of UFBA-UESC Dental Dataset. This dataset can be extensively used for Detection and segmentation tasks for Dental Panoramic X-rays. Refer to [Description](.Dataset//Dataset_description.pdf) for understanding the organisation of annotations and panoramic X-rays.
-=======
-- We introduce a set of 425 panoramic X-rays with Human annotated Bounding Boxes and Polygons, the 425 images are a subset of UFBA-UESC Dental Dataset. This dataset can be extensively used for Detection and segmentation tasks for Dental Panoramic X-rays. Refer to [Description](./Dataset/description.pdf) for understanding the organisation of annotations and panoramic X-rays.
->>>>>>> ffaea2a1
+- We introduce a set of 425 panoramic X-rays with Human annotated Bounding Boxes and Polygons, the 425 images are a subset of UFBA-UESC Dental Dataset. This dataset can be extensively used for Detection and segmentation tasks for Dental Panoramic X-rays. Refer to [Description](./Dataset description.pdf) for understanding the organisation of annotations and panoramic X-rays.
 
 
 <table>
